# Copyright 2021 Google Inc. All Rights Reserved.
#
# Licensed under the Apache License, Version 2.0 (the "License");
# you may not use this file except in compliance with the License.
# You may obtain a copy of the License at
#
#     http://www.apache.org/licenses/LICENSE-2.0
#
# Unless required by applicable law or agreed to in writing, software
# distributed under the License is distributed on an "AS IS" BASIS,
# WITHOUT WARRANTIES OR CONDITIONS OF ANY KIND, either express or implied.
# See the License for the specific language governing permissions and
# limitations under the License.

import os
import sys
import time
import uuid

# Add command receiver for bootstrapping device registry / device for testing

sys.path.append(os.path.join(os.path.dirname(__file__), "..", "manager"))  # noqa
sys.path.append(os.path.join(os.path.dirname(__file__), "..", "mqtt_example"))  # noqa

import cloudiot_mqtt_example  # noqa
import manager  # noqa

import accesstoken  # noqa

cloud_region = "us-central1"
device_id_template = "test-device-256-{}"
rsa_cert_path = "resources/rsa_cert.pem"
rsa_private_path = "resources/rsa_private.pem"  # Must match rsa_cert
device_topic_id = "test-device-events-{}".format(uuid.uuid4())
gcs_bucket_name = "test-bucket-name-{}".format(uuid.uuid4())
project_id = os.environ["GOOGLE_CLOUD_PROJECT"]
service_account_json = os.environ["GOOGLE_APPLICATION_CREDENTIALS"]
device_pubsub_topic = "projects/{}/topics/{}".format(project_id, device_topic_id)
test_topic_id = "test-pubsub-{}".format(uuid.uuid4())

# This format is used in the `clean_up_registries()` below.
registry_id = "test-registry-{}-{}".format(uuid.uuid4().hex, int(time.time()))


# Generate device access token, use access token to create pubsub topic, push message to pubsub topic
def test_publish_pubsub_message():
    device_id = device_id_template.format(uuid.uuid4())
<<<<<<< HEAD
=======
    scope = "https://www.googleapis.com/auth/pubsub"
>>>>>>> 49169133
    manager.open_registry(
        service_account_json, project_id, cloud_region, device_pubsub_topic, registry_id
    )

    manager.create_rs256_device(
        service_account_json,
        project_id,
        cloud_region,
        registry_id,
        device_id,
        rsa_cert_path,
    )
<<<<<<< HEAD
    data_path = "./resources/logo.png"
    accesstoken.download_cloud_storage_file(
=======
    accesstoken.publish_pubsub_message(
>>>>>>> 49169133
        cloud_region,
        project_id,
        registry_id,
        device_id,
        "RS256",
        rsa_private_path,
<<<<<<< HEAD
        gcs_bucket_name,
        data_path,
=======
        test_topic_id,
>>>>>>> 49169133
    )

    # Delete device
    manager.delete_device(
        service_account_json, project_id, cloud_region, registry_id, device_id
    )
    # Delete registry
    manager.delete_registry(service_account_json, project_id, cloud_region, registry_id)


# Generate device access token, use access token to create GCS bucket,
# upload a file to bucket, download file from bucket
def test_download_cloud_storage_file():
    device_id = device_id_template.format(uuid.uuid4())
<<<<<<< HEAD
=======
    scope = "https://www.googleapis.com/auth/devstorage.full_control"
    data_path = "./resources/logo.png"

>>>>>>> 49169133
    manager.open_registry(
        service_account_json, project_id, cloud_region, device_pubsub_topic, registry_id
    )

    manager.create_rs256_device(
        service_account_json,
        project_id,
        cloud_region,
        registry_id,
        device_id,
        rsa_cert_path,
    )
    accesstoken.download_cloud_storage_file(
        cloud_region,
        project_id,
        registry_id,
        device_id,
        "RS256",
        rsa_private_path,
        gcs_bucket_name,
        data_path,
    )
    # Delete device
    manager.delete_device(
        service_account_json, project_id, cloud_region, registry_id, device_id
    )
    # Delete registry
    manager.delete_registry(service_account_json, project_id, cloud_region, registry_id)


# Generate device access token, exchange device access token for service account access token,
# use service account access token to send cloud iot device command
def test_send_iot_command_to_device():
    device_id = device_id_template.format(uuid.uuid4())
    service_account_email = (
        "cloud-iot-test@python-docs-samples-tests.iam.gserviceaccount.com"
    )
    command_to_be_sent_to_device = "OPEN_DOOR"
    manager.open_registry(
        service_account_json, project_id, cloud_region, device_pubsub_topic, registry_id
    )

    manager.create_rs256_device(
        service_account_json,
        project_id,
        cloud_region,
        registry_id,
        device_id,
        rsa_cert_path,
    )
    # Create device MQTT client and connect to cloud iot mqtt bridge.
    mqtt_bridge_hostname = "mqtt.googleapis.com"
    mqtt_bridge_port = 8883
    mqtt_tls_cert = "resources/roots.pem"
    client = cloudiot_mqtt_example.get_client(
        project_id,
        cloud_region,
        registry_id,
        device_id,
        rsa_private_path,
        "RS256",
        mqtt_tls_cert,
        mqtt_bridge_hostname,
        mqtt_bridge_port,
    )
    accesstoken.send_iot_command_to_device(
        cloud_region,
        project_id,
        registry_id,
        device_id,
        "RS256",
        rsa_private_path,
        service_account_email,
        command_to_be_sent_to_device,
    )

    client.disconnect()
    # Delete device
    manager.delete_device(
        service_account_json, project_id, cloud_region, registry_id, device_id
    )
    # Delete registry
    manager.delete_registry(service_account_json, project_id, cloud_region, registry_id)<|MERGE_RESOLUTION|>--- conflicted
+++ resolved
@@ -42,13 +42,10 @@
 registry_id = "test-registry-{}-{}".format(uuid.uuid4().hex, int(time.time()))
 
 
-# Generate device access token, use access token to create pubsub topic, push message to pubsub topic
+# Generate device access token, use device access token to create pubsub topic,
+# publish message to pubsub.
 def test_publish_pubsub_message():
     device_id = device_id_template.format(uuid.uuid4())
-<<<<<<< HEAD
-=======
-    scope = "https://www.googleapis.com/auth/pubsub"
->>>>>>> 49169133
     manager.open_registry(
         service_account_json, project_id, cloud_region, device_pubsub_topic, registry_id
     )
@@ -61,24 +58,14 @@
         device_id,
         rsa_cert_path,
     )
-<<<<<<< HEAD
-    data_path = "./resources/logo.png"
-    accesstoken.download_cloud_storage_file(
-=======
     accesstoken.publish_pubsub_message(
->>>>>>> 49169133
         cloud_region,
         project_id,
         registry_id,
         device_id,
         "RS256",
         rsa_private_path,
-<<<<<<< HEAD
-        gcs_bucket_name,
-        data_path,
-=======
         test_topic_id,
->>>>>>> 49169133
     )
 
     # Delete device
@@ -93,12 +80,9 @@
 # upload a file to bucket, download file from bucket
 def test_download_cloud_storage_file():
     device_id = device_id_template.format(uuid.uuid4())
-<<<<<<< HEAD
-=======
     scope = "https://www.googleapis.com/auth/devstorage.full_control"
     data_path = "./resources/logo.png"
 
->>>>>>> 49169133
     manager.open_registry(
         service_account_json, project_id, cloud_region, device_pubsub_topic, registry_id
     )
@@ -116,6 +100,7 @@
         project_id,
         registry_id,
         device_id,
+        scope,
         "RS256",
         rsa_private_path,
         gcs_bucket_name,
