--- conflicted
+++ resolved
@@ -60,12 +60,12 @@
 
 
 def generate_access_token(
-    project_id, cloud_region, registry_id, device_id, scope, algorithm, private_key_file
+    cloud_region, project_id, registry_id, device_id, scope, algorithm, private_key_file
 ):
     """Generate device access token."""
     # [START iot_generate_access_token]
+    # cloud_region = 'us-central1'
     # project_id = 'YOUR_PROJECT_ID'
-    # cloud_region = 'us-central1'
     # registry_id = 'your-registry-id'
     # device_id = 'your-device-id'
     # scope = 'scope1 scope2' # See the full list of scopes \
@@ -114,21 +114,12 @@
     # project_id = 'YOUR_PROJECT_ID'
     # registry_id = 'your-registry-id'
     # device_id = 'your-device-id'
-<<<<<<< HEAD
-=======
-    # scope = 'scope1 scope2' # See the full list of scopes \
-    #     at: https://developers.google.com/identity/protocols/oauth2/scopes
->>>>>>> 49169133
     # algorithm = 'RS256'
     # rsa_private_key_path = 'path/to/private_key.pem'
     # topic_id = 'pubsub-topic-id'
 
-<<<<<<< HEAD
     scope = "https://www.googleapis.com/auth/pubsub"
-    # Generate GCP access token
-=======
     # Generate device access token
->>>>>>> 49169133
     token = generate_access_token(
         cloud_region,
         project_id,
@@ -198,23 +189,12 @@
     # project_id = 'YOUR_PROJECT_ID'
     # registry_id = 'your-registry-id'
     # device_id = 'your-device-id'
-<<<<<<< HEAD
     # algorithm = 'RS256'
     # rsa_private_key_path = 'path/to/certificate.pem'
     # bucket_name = 'name of gcs bucket.'
     # data_path = 'path-to-upload-file'
     scope = "https://www.googleapis.com/auth/devstorage.full_control"
-    # Generate GCP access token
-=======
-    # scope = 'scope1 scope2' # See the full list of scopes \
-    #     at: https://developers.google.com/identity/protocols/oauth2/scopes
-    # algorithm = 'RS256'
-    # rsa_private_key_path = 'path/to/private_key.pem'
-    # bucket_name = 'name-of-gcs-bucket'
-    # data_path = 'path/to/file/to/be/uploaded.png'
-
     # Generate device access token
->>>>>>> 49169133
     token = generate_access_token(
         cloud_region,
         project_id,
@@ -292,35 +272,6 @@
     # [END iot_access_token_gcs]
 
 
-def exchange_device_access_token_for_service_account_access_token(
-    device_access_token, scope, service_account_email
-):
-    # [START iot_access_token_service_account_token]
-    # device_access_token = 'device-access-token'
-    # scope = 'scope1 scope2' # See the full list of scopes \
-    #     at: https://developers.google.com/identity/protocols/oauth2/scopes
-    # service_account_email  = 'your-service-account@your-project.iam.gserviceaccount.com'
-    headers = {
-        "Authorization": "Bearer {}".format(device_access_token),
-        "content-type": "application/json",
-        "cache-control": "no-cache",
-    }
-    # Exchange access token for service account access token.
-    exchange_payload = {"scope": [scope]}
-    exchange_url = "https://iamcredentials.googleapis.com/v1/projects/-/serviceAccounts/{}:generateAccessToken".format(
-        service_account_email
-    )
-    exchange_resp = req.post(
-        url=exchange_url, data=json.dumps(exchange_payload), headers=headers
-    )
-    print(exchange_resp.raise_for_status())
-    assert exchange_resp.ok
-
-    service_account_token = exchange_resp.json()["accessToken"]
-    return service_account_token
-    # [END iot_access_token_service_account_token]
-
-
 def send_iot_command_to_device(
     cloud_region,
     project_id,
@@ -329,29 +280,19 @@
     algorithm,
     rsa_private_key_path,
     service_account_email,
-    command_to_be_sent_to_device,
 ):
-    """Send command to an Cloud IoT device using access token"""
+    """Send command to a Cloud IoT device using access token"""
     # [START iot_access_token_iot_send_command]
     # cloud_region = 'us-central1'
     # project_id = 'YOUR_PROJECT_ID'
     # registry_id = 'your-registry-id'
     # device_id = 'your-device-id'
-<<<<<<< HEAD
     # algorithm = 'RS256'
     # rsa_private_key_path = 'path/to/certificate.pem'
     # service_account_email = 'service account to be impersonated.'
+
     scope = "https://www.googleapis.com/auth/cloud-platform"
-=======
-    # scope = 'scope1 scope2' # See the full list of scopes \
-    #     at: https://developers.google.com/identity/protocols/oauth2/scopes
-    # algorithm = 'RS256'
-    # rsa_private_key_path = 'path/to/private_key.pem'
-    # service_account_email = 'your-service-account@your-project.iam.gserviceaccount.com'
-    # command_to_be_sent_to_device = 'command-to-device'
-
->>>>>>> 49169133
-    # Generate GCP access token
+    # Generate device access token
     token = generate_access_token(
         cloud_region,
         project_id,
@@ -368,11 +309,7 @@
     )
     # Sending a command to a Cloud IoT Core device
     command_payload = json.dumps(
-        {
-            "binaryData": str(
-                base64.b64encode(bytes(command_to_be_sent_to_device, "utf-8")), "utf-8"
-            )
-        }
+        {"binaryData": str(base64.b64encode(bytes("CLOSE_DOOR", "utf-8")), "utf-8")}
     )
     command_url = "https://cloudiot.googleapis.com/v1/projects/{}/locations/{}/registries/{}/devices/{}:sendCommandToDevice".format(
         project_id, cloud_region, registry_id, device_id
@@ -392,7 +329,6 @@
     # [END iot_access_token_iot_send_command]
 
 
-<<<<<<< HEAD
 def exchange_device_access_token_for_service_account_access_token(
     device_access_token, service_account_email
 ):
@@ -421,76 +357,6 @@
     # [END iot_access_token_service_account_token]
 
 
-def generate_access_token(
-    cloud_region, project_id, registry_id, device_id, scope, algorithm, certificate_file
-):
-    """Generate GCP access token."""
-    # [START iot_generate_access_token]
-    # cloud_region = 'us-central1'
-    # project_id = 'YOUR_PROJECT_ID'
-    # registry_id = 'your-registry-id'
-    # device_id = 'your-device-id'
-    # scope = 'scope1 scope2' # See the full list of scopes at:
-    # https://developers.google.com/identity/protocols/oauth2/scopes
-    # algorithm = 'RS256'
-    # certificate_file = 'path/to/certificate.pem'
-
-    jwt = create_jwt(project_id, algorithm, certificate_file)
-    token = generate_device_access_token(
-        cloud_region, project_id, registry_id, device_id, jwt, scope
-    )
-    return token
-    # [END iot_generate_access_token]
-
-
-def create_jwt(project_id, algorithm, path_to_private_certificate):
-    """Generate cloud iot jwt token."""
-    # [START iot_create_jwt]
-    # project_id = 'YOUR_PROJECT_ID'
-    # algorithm = 'RS256'
-    # certificate_file = 'path/to/certificate.pem'
-    jwt_payload = '{{"iat":{},"exp":{},"aud":"{}"}}'.format(
-        time.time(),
-        time.mktime((datetime.now() + timedelta(hours=6)).timetuple()),
-        project_id,
-    )
-    private_key_bytes = ""
-    with io.open(path_to_private_certificate) as f:
-        private_key_bytes = f.read()
-    encoded_jwt = jwt.encode(
-        json.loads(jwt_payload), private_key_bytes, algorithm=algorithm
-    )
-    return encoded_jwt
-    # [END iot_create_jwt]
-
-
-def generate_device_access_token(
-    cloud_region, project_id, registry_id, device_id, jwt_token, scope
-):
-    """Exchange iot jwt token for gcp token."""
-    # [START iot_generate_device_access_token]
-    # cloud_region = 'us-central1'
-    # project_id = 'YOUR_PROJECT_ID'
-    # registry_id = 'your-registry-id'
-    # device_id = 'your-device-id'
-    # jwt_token = 'CLOUD_IOT_GENERATE_JWT_TOKEN'
-    # scope = 'scope1 scope2' # See the full list of scopes at:
-    # https://developers.google.com/identity/protocols/oauth2/scopes
-    global HOST
-    resource_url = "projects/{}/locations/{}/registries/{}/devices/{}".format(
-        project_id, cloud_region, registry_id, device_id
-    )
-    request_path = "{}/v1beta1/{}:generateAccessToken".format(HOST, resource_url)
-    headers = {"authorization": "Bearer {}".format(jwt_token)}
-    request_payload = {"scope": scope, "device": resource_url}
-    resp = req.post(url=request_path, data=request_payload, headers=headers)
-    print(resp.raise_for_status())
-    return resp.json()["access_token"]
-    # [END iot_generate_device_access_token]
-
-
-=======
->>>>>>> 49169133
 def parse_command_line_args():
     """Parse command line arguments."""
     parser = argparse.ArgumentParser(
@@ -503,11 +369,7 @@
         choices=("RS256", "ES256"),
         help="Encryption algorithm used to generate the JWT.",
     )
-<<<<<<< HEAD
-    parser.add_argument("--certificate_path", help="Path to private key certificate.")
-=======
     parser.add_argument("--private_key_file", help="Path to private key file.")
->>>>>>> 49169133
     parser.add_argument(
         "--cloud_region", default="us-central1", help="GCP cloud region"
     )
@@ -572,7 +434,7 @@
 
 def run_program(args):
     """Calls the program."""
-    if args.command == "exchange-device-token-for-service-account-token":
+    if args.command == "exchange-desvice-token-for-service-account-token":
         if args.service_account_email is None:
             print("You must specify the service_account_email.")
             return
@@ -606,7 +468,7 @@
             args.device_id,
             args.scope,
             args.algorithm,
-            args.certificate_path,
+            args.private_key_file,
         )
         print("Generated GCP compatible token: ", token)
         return
@@ -620,7 +482,7 @@
             args.registry_id,
             args.device_id,
             args.algorithm,
-            args.certificate_path,
+            args.private_key_file,
             args.topic_id,
         )
         return
@@ -634,7 +496,7 @@
             args.registry_id,
             args.device_id,
             args.algorithm,
-            args.certificate_path,
+            args.private_key_file,
             args.service_account_email,
         )
         return
@@ -651,7 +513,7 @@
             args.registry_id,
             args.device_id,
             args.algorithm,
-            args.certificate_path,
+            args.private_key_file,
             args.bucket_name,
             args.data_path,
         )
@@ -659,19 +521,6 @@
     else:
         print("Invalid command.")
         return
-<<<<<<< HEAD
-=======
-    token = generate_access_token(
-        args.project_id,
-        args.cloud_region,
-        args.registry_id,
-        args.device_id,
-        args.scope,
-        args.algorithm,
-        args.private_key_file,
-    )
-    print("Generated GCP compatible token: ", token)
->>>>>>> 49169133
 
 
 if __name__ == "__main__":
